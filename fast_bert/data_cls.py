import pandas as pd
import os
import torch
from pathlib import Path
import pickle
import logging

import shutil

from torch.utils.data import (
    Dataset,
    TensorDataset,
    DataLoader,
    RandomSampler,
    SequentialSampler,
)
from torch.utils.data.distributed import DistributedSampler

from transformers import AutoTokenizer


class InputExample(object):
    """A single training/test example for simple sequence classification."""

    def __init__(self, guid, text_a, text_b=None, label=None):
        """Constructs a InputExample.

        Args:
            guid: Unique id for the example.
            text_a: string. The untokenized text of the first sequence. For single
            sequence tasks, only this sequence must be specified.
            text_b: (Optional) string. The untokenized text of the second sequence.
            Only must be specified for sequence pair tasks.
            labels: (Optional) [string]. The label of the example. This should be
            specified for train and dev examples, but not for test examples.
        """
        self.guid = guid
        self.text_a = text_a
        self.text_b = text_b
        if isinstance(label, list):
            self.label = label
        elif label:
            self.label = str(label)
        else:
            self.label = None


class InputFeatures(object):
    """A single set of features of data."""

    def __init__(self, input_ids, input_mask, segment_ids, label_id):
        self.input_ids = input_ids
        self.input_mask = input_mask
        self.segment_ids = segment_ids
        self.label_id = label_id


def _truncate_seq_pair(tokens_a, tokens_b, max_length):
    """Truncates a sequence pair in place to the maximum length."""

    # This is a simple heuristic which will always truncate the longer sequence
    # one token at a time. This makes more sense than truncating an equal percent
    # of tokens from each, since if one sequence is very short then each token
    # that's truncated likely contains more information than a longer sequence.
    while True:
        total_length = len(tokens_a) + len(tokens_b)
        if total_length <= max_length:
            break
        if len(tokens_a) > len(tokens_b):
            tokens_a.pop()
        else:
            tokens_b.pop()


def convert_examples_to_features(
    examples,
    label_list,
    max_seq_length,
    tokenizer,
    output_mode="classification",
    cls_token_at_end=False,
    pad_on_left=False,
    cls_token="[CLS]",
    sep_token="[SEP]",
    pad_token=0,
    sequence_a_segment_id=0,
    sequence_b_segment_id=1,
    cls_token_segment_id=1,
    pad_token_segment_id=0,
    mask_padding_with_zero=True,
    logger=None,
):
    """ Loads a data file into a list of `InputBatch`s
        `cls_token_at_end` define the location of the CLS token:
            - False (Default, BERT/XLM pattern): [CLS] + A + [SEP] + B + [SEP]
            - True (XLNet/GPT pattern): A + [SEP] + B + [SEP] + [CLS]
        `cls_token_segment_id` define the segment id associated to the CLS token (0 for BERT, 2 for XLNet)
    """

    label_map = {label: i for i, label in enumerate(label_list)}

    features = []
    for (ex_index, example) in enumerate(examples):
        if ex_index % 10000 == 0:
            if logger:
                logger.info("Writing example %d of %d" % (ex_index, len(examples)))

        tokens_a = tokenizer.tokenize(str(example.text_a))

        tokens_b = None
        if example.text_b:
            tokens_b = tokenizer.tokenize(str(example.text_b))
            # Modifies `tokens_a` and `tokens_b` in place so that the total
            # length is less than the specified length.
            # Account for [CLS], [SEP], [SEP] with "- 3"
            _truncate_seq_pair(tokens_a, tokens_b, max_seq_length - 3)
        else:
            # Account for [CLS] and [SEP] with "- 2"
            if len(tokens_a) > max_seq_length - 2:
                tokens_a = tokens_a[: (max_seq_length - 2)]

        # The convention in BERT is:
        # (a) For sequence pairs:
        #  tokens:   [CLS] is this jack ##son ##ville ? [SEP] no it is not . [SEP]
        #  type_ids:   0   0  0    0    0     0       0   0   1  1  1  1   1   1
        # (b) For single sequences:
        #  tokens:   [CLS] the dog is hairy . [SEP]
        #  type_ids:   0   0   0   0  0     0   0
        #
        # Where "type_ids" are used to indicate whether this is the first
        # sequence or the second sequence. The embedding vectors for `type=0` and
        # `type=1` were learned during pre-training and are added to the wordpiece
        # embedding vector (and position vector). This is not *strictly* necessary
        # since the [SEP] token unambiguously separates the sequences, but it makes
        # it easier for the model to learn the concept of sequences.
        #
        # For classification tasks, the first vector (corresponding to [CLS]) is
        # used as as the "sentence vector". Note that this only makes sense because
        # the entire model is fine-tuned.
        tokens = tokens_a + [sep_token]
        segment_ids = [sequence_a_segment_id] * len(tokens)

        if tokens_b:
            tokens += tokens_b + [sep_token]
            segment_ids += [sequence_b_segment_id] * (len(tokens_b) + 1)

        if cls_token_at_end:
            tokens = tokens + [cls_token]
            segment_ids = segment_ids + [cls_token_segment_id]
        else:
            tokens = [cls_token] + tokens
            segment_ids = [cls_token_segment_id] + segment_ids

        input_ids = tokenizer.convert_tokens_to_ids(tokens)

        # The mask has 1 for real tokens and 0 for padding tokens. Only real
        # tokens are attended to.
        input_mask = [1 if mask_padding_with_zero else 0] * len(input_ids)

        # Zero-pad up to the sequence length.
        padding_length = max_seq_length - len(input_ids)
        if pad_on_left:
            input_ids = ([pad_token] * padding_length) + input_ids
            input_mask = (
                [0 if mask_padding_with_zero else 1] * padding_length
            ) + input_mask
            segment_ids = ([pad_token_segment_id] * padding_length) + segment_ids
        else:
            input_ids = input_ids + ([pad_token] * padding_length)
            input_mask = input_mask + (
                [0 if mask_padding_with_zero else 1] * padding_length
            )
            segment_ids = segment_ids + ([pad_token_segment_id] * padding_length)

        assert len(input_ids) == max_seq_length
        assert len(input_mask) == max_seq_length
        assert len(segment_ids) == max_seq_length

        if isinstance(example.label, list):
            label_id = []
            for label in example.label:
                label_id.append(float(label))
        else:
            if example.label is not None:
                label_id = label_map[example.label]
            else:
                label_id = ""

        features.append(
            InputFeatures(
                input_ids=input_ids,
                input_mask=input_mask,
                segment_ids=segment_ids,
                label_id=label_id,
            )
        )
    return features


class DataProcessor(object):
    """Base class for data converters for sequence classification data sets."""

    def get_train_examples(self, filename, size=-1):
        """Gets a collection of `InputExample`s for the train set."""
        raise NotImplementedError()

    def get_dev_examples(self, filename, size=-1):
        """Gets a collection of `InputExample`s for the dev set."""
        raise NotImplementedError()

    def get_test_examples(self, filename, size=-1):
        """Gets a collection of `InputExample`s for the dev set."""
        raise NotImplementedError()

    def get_labels(self):
        """Gets the list of labels for this data set."""
        raise NotImplementedError()


class TextProcessor(DataProcessor):
    def __init__(self, data_dir, label_dir):
        self.data_dir = data_dir
        self.label_dir = label_dir
        self.labels = None

    def get_train_examples(
        self, filename="train.csv", text_col="text", label_col="label", size=-1
    ):

        if size == -1:
            data_df = pd.read_csv(os.path.join(self.data_dir, filename))

            return self._create_examples(
                data_df, "train", text_col=text_col, label_col=label_col
            )
        else:
            data_df = pd.read_csv(os.path.join(self.data_dir, filename))
            #             data_df['comment_text'] = data_df['comment_text'].apply(cleanHtml)
            return self._create_examples(
                data_df.sample(size), "train", text_col=text_col, label_col=label_col
            )

    def get_dev_examples(
        self, filename="val.csv", text_col="text", label_col="label", size=-1
    ):

        if size == -1:
            data_df = pd.read_csv(os.path.join(self.data_dir, filename))
            return self._create_examples(
                data_df, "dev", text_col=text_col, label_col=label_col
            )
        else:
            data_df = pd.read_csv(os.path.join(self.data_dir, filename))
            return self._create_examples(
                data_df.sample(size), "dev", text_col=text_col, label_col=label_col
            )

    def get_test_examples(
        self, filename="val.csv", text_col="text", label_col="label", size=-1
    ):
        data_df = pd.read_csv(os.path.join(self.data_dir, filename))
        #         data_df['comment_text'] = data_df['comment_text'].apply(cleanHtml)
        if size == -1:
            return self._create_examples(
                data_df, "test", text_col=text_col, label_col=None
            )
        else:
            return self._create_examples(
                data_df.sample(size), "test", text_col=text_col, label_col=None
            )

    def get_labels(self, filename="labels.csv"):
        """See base class."""
        if self.labels is None:
            self.labels = list(
                pd.read_csv(os.path.join(self.label_dir, filename), header=None)[0]
                .astype("str")
                .values
            )
        return self.labels

    def _create_examples(self, df, set_type, text_col, label_col):
        """Creates examples for the training and dev sets."""
        if label_col is None:
            return list(
                df.apply(
                    lambda row: InputExample(
                        guid=row.index, text_a=str(row[text_col]), label=None
                    ),
                    axis=1,
                )
            )
        else:
            return list(
                df.apply(
                    lambda row: InputExample(
                        guid=row.index,
                        text_a=str(row[text_col]),
                        label=str(row[label_col]),
                    ),
                    axis=1,
                )
            )


class MultiLabelTextProcessor(TextProcessor):
    def _create_examples(self, df, set_type, text_col, label_col):
        def _get_labels(row, label_col):
            if isinstance(label_col, list):
                return list(row[label_col])
            else:
                # create one hot vector of labels
                label_list = self.get_labels()
                labels = [0] * len(label_list)
                # cast with string in case labels are integers
                labels[label_list.index(str(row[label_col]))] = 1
                return labels

        """Creates examples for the training and dev sets."""
        if label_col is None:
            return list(
                df.apply(
                    lambda row: InputExample(
                        guid=row.index, text_a=row[text_col], label=[]
                    ),
                    axis=1,
                )
            )
        else:
            return list(
                df.apply(
                    lambda row: InputExample(
                        guid=row.index,
                        text_a=row[text_col],
                        label=_get_labels(row, label_col),
                    ),
                    axis=1,
                )
            )


class LRFinderDataset(Dataset):
    def __init__(self, data_dir, filename, text_col, label_col):
        super().__init__()
        self.text_col = text_col
        self.label_col = label_col

        self.data = pd.read_csv(os.path.join(data_dir, filename))

    def __getitem__(self, idx):
        return self.data.loc[idx, self.text_col], self.data.loc[idx, self.label_col]

    def __len__(self):
        return self.data.shape[0]


class BertDataBunch(object):
    def __init__(
        self,
        data_dir,
        label_dir,
        tokenizer,
        train_file="train.csv",
        val_file="val.csv",
        test_data=None,
        label_file="labels.csv",
        text_col="text",
        label_col="label",
        batch_size_per_gpu=16,
        max_seq_length=512,
        multi_gpu=True,
        multi_label=False,
        backend="nccl",
        model_type="bert",
        logger=None,
        clear_cache=False,
        no_cache=False,
        custom_sampler=None,
<<<<<<< HEAD
        pos_weight=None,
        weight=None
=======
>>>>>>> 01869cbd
    ):

        # just in case someone passes string instead of Path
        if isinstance(data_dir, str):
            data_dir = Path(data_dir)

        if isinstance(label_dir, str):
            label_dir = Path(label_dir)

        if isinstance(tokenizer, str):
            # instantiate the new tokeniser object using the tokeniser name
            tokenizer = AutoTokenizer.from_pretrained(tokenizer, use_fast=True)

        self.tokenizer = tokenizer
        self.data_dir = data_dir
        self.train_file = train_file
        self.val_file = val_file
        self.test_data = test_data
        self.cache_dir = data_dir / "cache"
        self.max_seq_length = max_seq_length
        self.batch_size_per_gpu = batch_size_per_gpu
        self.train_dl = None
        self.val_dl = None
        self.test_dl = None
        self.multi_label = multi_label
        self.n_gpu = 1
        self.no_cache = no_cache
        self.model_type = model_type
        self.output_mode = "classification"
        self.custom_sampler = custom_sampler
        self.pos_weight = pos_weight
        self.weight = weight
        if logger is None:
            logger = logging.getLogger()
        self.logger = logger
        if multi_gpu:
            self.n_gpu = torch.cuda.device_count()

        if clear_cache:
            shutil.rmtree(self.cache_dir, ignore_errors=True)

        if multi_label:
            processor = MultiLabelTextProcessor(data_dir, label_dir)
        else:
            processor = TextProcessor(data_dir, label_dir)

        self.labels = processor.get_labels(label_file)

        if train_file:
            # Train DataLoader
            train_examples = None
            cached_features_file = os.path.join(
                self.cache_dir,
                "cached_{}_{}_{}_{}_{}".format(
                    self.model_type,
                    "train",
                    "multi_label" if self.multi_label else "multi_class",
                    str(self.max_seq_length),
                    os.path.basename(train_file),
                ),
            )

            if os.path.exists(cached_features_file) is False or self.no_cache is True:
                train_examples = processor.get_train_examples(
                    train_file, text_col=text_col, label_col=label_col
                )

            train_dataset = self.get_dataset_from_examples(
                train_examples, "train", no_cache=self.no_cache
            )

            self.train_batch_size = self.batch_size_per_gpu * max(1, self.n_gpu)

            if self.custom_sampler is not None:
                train_sampler = self.custom_sampler
            else:
                train_sampler = RandomSampler(train_dataset)

            self.train_dl = DataLoader(
                train_dataset, sampler=train_sampler, batch_size=self.train_batch_size
            )

        if val_file:
            # Validation DataLoader
            val_examples = None
            cached_features_file = os.path.join(
                self.cache_dir,
                "cached_{}_{}_{}_{}_{}".format(
                    self.model_type,
                    "dev",
                    "multi_label" if self.multi_label else "multi_class",
                    str(self.max_seq_length),
                    os.path.basename(val_file),
                ),
            )

            if os.path.exists(cached_features_file) is False:
                val_examples = processor.get_dev_examples(
                    val_file, text_col=text_col, label_col=label_col
                )

            val_dataset = self.get_dataset_from_examples(
                val_examples, "dev", no_cache=self.no_cache
            )

            # no grads necessary, hence double val batch size
            self.val_batch_size = self.batch_size_per_gpu * 2 * max(1, self.n_gpu)
            val_sampler = SequentialSampler(val_dataset)
            self.val_dl = DataLoader(
                val_dataset, sampler=val_sampler, batch_size=self.val_batch_size
            )

        if test_data:
            # Test set loader for predictions
            test_examples = []
            input_data = []

            for index, text in enumerate(test_data):
                test_examples.append(InputExample(index, text))
                input_data.append({"id": index, "text": text})

            test_dataset = self.get_dataset_from_examples(
                test_examples, "test", is_test=True, no_cache=self.no_cache
            )

            self.test_batch_size = self.batch_size_per_gpu * max(1, self.n_gpu)
            test_sampler = SequentialSampler(test_dataset)
            self.test_dl = DataLoader(
                test_dataset, sampler=test_sampler, batch_size=self.test_batch_size
            )

    def get_dl_from_texts(self, texts):

        test_examples = []
        input_data = []

        for index, text in enumerate(texts):
            test_examples.append(InputExample(index, text, label=None))
            input_data.append({"id": index, "text": text})

        test_dataset = self.get_dataset_from_examples(
            test_examples, "test", is_test=True, no_cache=True
        )

        test_sampler = SequentialSampler(test_dataset)
        return DataLoader(
            test_dataset, sampler=test_sampler, batch_size=self.batch_size_per_gpu
        )

    def save(self, filename="databunch.pkl"):
        tmp_path = self.data_dir / "tmp"
        tmp_path.mkdir(exist_ok=True)
        with open(str(tmp_path / filename), "wb") as f:
            pickle.dump(self, f)

    def get_dataset_from_examples(
        self, examples, set_type="train", is_test=False, no_cache=False
    ):

        if set_type == "train":
            file_name = self.train_file
        elif set_type == "dev":
            file_name = self.val_file
        elif set_type == "test":
            file_name = (
                "test"  # test is not supposed to be a file - just a list of texts
            )

        cached_features_file = os.path.join(
            self.cache_dir,
            "cached_{}_{}_{}_{}_{}".format(
                self.model_type,
                set_type,
                "multi_label" if self.multi_label else "multi_class",
                str(self.max_seq_length),
                os.path.basename(file_name),
            ),
        )

        if os.path.exists(cached_features_file) and no_cache is False:
            self.logger.info(
                "Loading features from cached file %s", cached_features_file
            )
            features = torch.load(cached_features_file)
        else:
            # Create tokenized and numericalized features
            features = convert_examples_to_features(
                examples,
                label_list=self.labels,
                max_seq_length=self.max_seq_length,
                tokenizer=self.tokenizer,
                output_mode=self.output_mode,
                # xlnet has a cls token at the end
                cls_token_at_end=bool(self.model_type in ["xlnet"]),
                cls_token=self.tokenizer.cls_token,
                sep_token=self.tokenizer.sep_token,
                cls_token_segment_id=2 if self.model_type in ["xlnet"] else 0,
                # pad on the left for xlnet
                pad_on_left=bool(self.model_type in ["xlnet"]),
                pad_token_segment_id=4 if self.model_type in ["xlnet"] else 0,
                logger=self.logger,
            )

            # Create folder if it doesn't exist
            if no_cache is False:
                self.cache_dir.mkdir(exist_ok=True)
                self.logger.info(
                    "Saving features into cached file %s", cached_features_file
                )
                torch.save(features, cached_features_file)

        # Convert to Tensors and build dataset
        all_input_ids = torch.tensor([f.input_ids for f in features], dtype=torch.long)
        all_input_mask = torch.tensor(
            [f.input_mask for f in features], dtype=torch.long
        )
        all_segment_ids = torch.tensor(
            [f.segment_ids for f in features], dtype=torch.long
        )

        if is_test is False:  # labels not available for test set
            if self.multi_label:
                all_label_ids = torch.tensor(
                    [f.label_id for f in features], dtype=torch.float
                )
            else:
                all_label_ids = torch.tensor(
                    [f.label_id for f in features], dtype=torch.long
                )

            dataset = TensorDataset(
                all_input_ids, all_input_mask, all_segment_ids, all_label_ids
            )
        else:
            all_label_ids = []
            dataset = TensorDataset(all_input_ids, all_input_mask, all_segment_ids)

        return dataset<|MERGE_RESOLUTION|>--- conflicted
+++ resolved
@@ -376,11 +376,8 @@
         clear_cache=False,
         no_cache=False,
         custom_sampler=None,
-<<<<<<< HEAD
         pos_weight=None,
         weight=None
-=======
->>>>>>> 01869cbd
     ):
 
         # just in case someone passes string instead of Path
