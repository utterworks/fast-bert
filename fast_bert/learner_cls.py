--- conflicted
+++ resolved
@@ -132,20 +132,11 @@
 
         model_type = dataBunch.model_type
 
-<<<<<<< HEAD
-=======
-        config_class, model_class, _ = MODEL_CLASSES[model_type]
-
-        config = config_class.from_pretrained(
-            str(pretrained_path), num_labels=len(dataBunch.labels)
-        )
-
         if torch.cuda.is_available():
             map_location = lambda storage, loc: storage.cuda()
         else:
             map_location = 'cpu'
 
->>>>>>> d0bd75eb
         if finetuned_wgts_path:
             model_state_dict = torch.load(finetuned_wgts_path, map_location=map_location)
         else:
