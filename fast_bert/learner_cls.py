--- conflicted
+++ resolved
@@ -134,6 +134,9 @@
 
     if multi_label is True:
         config_class, model_class, _ = MODEL_CLASSES[model_type]
+        
+        model_class[1].pos_weight = pos_weight
+        model_class[1].weight = weight
 
         config = config_class.from_pretrained(
             str(pretrained_path), num_labels=len(dataBunch.labels)
@@ -190,59 +193,9 @@
             logger.debug("Apex not installed. switching off FP16 training")
             is_fp16 = False
 
-<<<<<<< HEAD
-        model_state_dict = None
-
-        model_type = dataBunch.model_type
-
-        if torch.cuda.is_available():
-            map_location = lambda storage, loc: storage.cuda()
-        else:
-            map_location = "cpu"
-
-        if finetuned_wgts_path:
-            model_state_dict = torch.load(
-                finetuned_wgts_path, map_location=map_location
-            )
-        else:
-            model_state_dict = None
-
-        if multi_label is True:
-            config_class, model_class, _ = MODEL_CLASSES[model_type]
-
-            model_class[1].pos_weight = pos_weight
-            model_class[1].weight = weight
-
-            config = config_class.from_pretrained(
-                str(pretrained_path), num_labels=len(dataBunch.labels)
-            )
-
-            model = model_class[1].from_pretrained(
-                str(pretrained_path), config=config, state_dict=model_state_dict
-            )
-        else:
-            if model_type == "electra":
-                config = ElectraConfig.from_pretrained(
-                    str(pretrained_path),
-                    model_type=model_type,
-                    num_labels=len(dataBunch.labels),
-                )
-            else:
-                config = AutoConfig.from_pretrained(
-                    str(pretrained_path),
-                    model_type=model_type,
-                    num_labels=len(dataBunch.labels),
-                )
-            model = AutoModelForSequenceClassification.from_pretrained(
-                str(pretrained_path), config=config, state_dict=model_state_dict
-            )
-
-        model.to(device)
-=======
         model = load_model(
             dataBunch, pretrained_path, finetuned_wgts_path, device, multi_label
         )
->>>>>>> 01869cbd
 
         return BertLearner(
             dataBunch,
