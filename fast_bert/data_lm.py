import re
import html
import logging
import pandas as pd
import os
import random
import torch
from pathlib import Path
import pickle

from sklearn.model_selection import train_test_split

from torch.utils.data import TensorDataset, DataLoader, RandomSampler, SequentialSampler, Dataset
from torch.utils.data.distributed import DistributedSampler
import spacy
from tqdm import tqdm, trange
from fastprogress.fastprogress import master_bar, progress_bar

from transformers import (WEIGHTS_NAME, BertConfig,
                          BertForSequenceClassification, BertTokenizer,
                          XLMConfig, XLMForSequenceClassification,
                          XLMTokenizer, XLNetConfig,
                          XLNetForSequenceClassification,
                          XLNetTokenizer,
                          RobertaConfig, RobertaForSequenceClassification, RobertaTokenizer,
                          DistilBertConfig, DistilBertForSequenceClassification, DistilBertTokenizer)

MODEL_CLASSES = {
    'bert': (BertConfig, BertForSequenceClassification, BertTokenizer),
    'xlnet': (XLNetConfig, XLNetForSequenceClassification, XLNetTokenizer),
    'xlm': (XLMConfig, XLMForSequenceClassification, XLMTokenizer),
    'roberta': (RobertaConfig, RobertaForSequenceClassification, RobertaTokenizer),
    'distilbert': (DistilBertConfig, DistilBertForSequenceClassification, DistilBertTokenizer)
}

# Create text corpus suitable for language model training


def create_corpus(text_list, target_path, logger=None):

    nlp = spacy.load('en_core_web_sm', disable=['tagger', 'ner', 'textcat'])

    with open(target_path, 'w') as f:
        #  Split sentences for each document
        logger.info("Formatting corpus for {}".format(target_path))
        for text in progress_bar(text_list):

            text = fix_html(text)
            text = replace_multi_newline(text)
            text = spec_add_spaces(text)
            text = rm_useless_spaces(text)
            text = text.strip()

            f.write(text)
#            text_lines = [re.sub(r"\n(\s)*","",str(sent)) for i, sent in enumerate(nlp(str(text)).sents)]
#            text_lines = [text_line for text_line in text_lines if re.search(r'[a-zA-Z]', text_line)]

#            f.write('\n'.join(text_lines))
#            f.write("\n  \n")


def spec_add_spaces(t: str) -> str:
    "Add spaces around / and # in `t`. \n"
    return re.sub(r'([/#\n])', r' \1 ', t)


def rm_useless_spaces(t: str) -> str:
    "Remove multiple spaces in `t`."
    return re.sub(' {2,}', ' ', t)


def replace_multi_newline(t: str) -> str:
    return re.sub(r"(\n(\s)*){2,}", "\n", t)


def fix_html(x: str) -> str:
    "List of replacements from html strings in `x`."
    re1 = re.compile(r'  +')
    x = x.replace('#39;', "'").replace('amp;', '&').replace('#146;', "'").replace(
        'nbsp;', ' ').replace('#36;', '$').replace('\\n', "\n").replace('quot;', "'").replace(
        '<br />', "\n").replace('\\"', '"').replace(' @.@ ', '.').replace(
        ' @-@ ', '-').replace(' @,@ ', ',').replace('\\', ' \\ ')
    return re1.sub(' ', html.unescape(x))


class TextDataset(Dataset):

    def __init__(self, tokenizer, file_path, cache_path, logger, block_size=512):
        assert os.path.isfile(file_path)

        if os.path.exists(cache_path):
            logger.info("Loading features from cached file %s", cache_path)
            with open(cache_path, 'rb') as handle:
                self.examples = pickle.load(handle)
        else:
            logger.info("Creating features from dataset file %s", file_path)

            self.examples = []
            with open(file_path, encoding="utf-8") as f:
                text = f.read()

            tokenized_text = tokenizer.convert_tokens_to_ids(
                tokenizer.tokenize(text))

            while len(tokenized_text) >= block_size:  # Truncate in block of block_size
                self.examples.append(tokenizer.add_special_tokens_single_sentence(
                    tokenized_text[:block_size]))
                tokenized_text = tokenized_text[block_size:]
            # Note that we are loosing the last truncated example here for the sake of simplicity (no padding)
            # If your dataset is small, first you should loook for a bigger one :-) and second you
            # can change this behavior by adding (model specific) padding.

            logger.info("Saving features into cached file %s", cache_path)
            with open(cache_path, 'wb') as handle:
                pickle.dump(self.examples, handle,
                            protocol=pickle.HIGHEST_PROTOCOL)

    def __len__(self):
        return len(self.examples)

    def __getitem__(self, item):
        return torch.tensor(self.examples[item])


# DataBunch object for language models
class BertLMDataBunch(object):
    @staticmethod
    def from_raw_corpus(data_dir, text_list,
                        tokenizer,
                        batch_size_per_gpu=32, max_seq_length=512,
                        multi_gpu=True, test_size=0.1,
                        model_type='bert',
                        logger=None,
                        clear_cache=False, no_cache=False):

        train_file = "lm_train.txt"
        val_file = "lm_val.txt"

        train_list, val_list = train_test_split(
            text_list, test_size=test_size, shuffle=True)
        # Create train corpus
        create_corpus(train_list, str(data_dir/train_file), logger=logger)

        # Create val corpus
        create_corpus(val_list, str(data_dir/val_file), logger=logger)

        return BertLMDataBunch(data_dir, tokenizer,
                               train_file=train_file, val_file=val_file,
                               batch_size_per_gpu=batch_size_per_gpu,
                               max_seq_length=max_seq_length,
                               multi_gpu=multi_gpu,
                               model_type=model_type,
                               logger=logger,
                               clear_cache=clear_cache, no_cache=no_cache)

    def __init__(self, data_dir, tokenizer, train_file='lm_train.txt', val_file='lm_val.txt',
                 batch_size_per_gpu=32,
                 max_seq_length=512,
                 multi_gpu=True,
                 model_type='bert',
                 logger=None,
                 clear_cache=False, no_cache=False):

        # just in case someone passes string instead of Path
        if isinstance(data_dir, str):
            data_dir = Path(data_dir)

        # Instantiate correct tokenizer if the tokenizer name is passed instead of object
        if isinstance(tokenizer, str):
            _, _, tokenizer_class = MODEL_CLASSES[model_type]
            # instantiate the new tokeniser object using the tokeniser name
            tokenizer = tokenizer_class.from_pretrained(
                tokenizer, do_lower_case=('uncased' in tokenizer))

        # Bug workaround for RoBERTa
        if model_type == 'roberta':
            tokenizer.max_len_single_sentence = tokenizer.max_len - 2

        self.tokenizer = tokenizer
        self.max_seq_length = max_seq_length
        self.batch_size_per_gpu = batch_size_per_gpu
        self.train_dl = None
        self.val_dl = None
        self.data_dir = data_dir
        self.cache_dir = data_dir/'lm_cache'
        self.no_cache = no_cache
        self.model_type = model_type
        if logger is None:
            logger = logging.getLogger()
        self.logger = logger
        self.n_gpu = 1
        if multi_gpu:
            self.n_gpu = torch.cuda.device_count()

        if clear_cache:
            shutil.rmtree(self.cache_dir, ignore_errors=True)

        # Create folder if it doesn't exist
        self.cache_dir.mkdir(exist_ok=True)

        if train_file:
            # Train DataLoader
            train_examples = None
            cached_features_file = os.path.join(self.cache_dir, 'cached_{}_{}_{}'.format(
                self.model_type,
                'train',
                str(self.max_seq_length)))

            train_filepath = str(self.data_dir/train_file)
            train_dataset = TextDataset(self.tokenizer, train_filepath, cached_features_file,
                                        self.logger, block_size=self.tokenizer.max_len_single_sentence)

            self.train_batch_size = self.batch_size_per_gpu * \
                max(1, self.n_gpu)

            train_sampler = RandomSampler(train_dataset)
            self.train_dl = DataLoader(
                train_dataset, sampler=train_sampler, batch_size=self.train_batch_size)

        if val_file:
            # Val DataLoader
            val_examples = None
            cached_features_file = os.path.join(self.cache_dir, 'cached_{}_{}_{}'.format(
                self.model_type,
                'dev',
                str(self.max_seq_length)))

            val_filepath = str(self.data_dir/val_file)
            val_dataset = TextDataset(self.tokenizer, val_filepath, cached_features_file,
                                      self.logger, block_size=self.tokenizer.max_len_single_sentence)

            self.val_batch_size = self.batch_size_per_gpu * \
                2 * max(1, self.n_gpu)

            val_sampler = RandomSampler(val_dataset)
            self.val_dl = DataLoader(
                val_dataset, sampler=val_sampler, batch_size=self.val_batch_size)

    # Mask tokens

    def mask_tokens(self, inputs, mlm_probability=0.15):
        """ Prepare masked tokens inputs/labels for masked language modeling: 80% MASK, 10% random, 10% original. """
        labels = inputs.clone()
        # We sample a few tokens in each sequence for masked-LM training (with probability mlm_probability defaults to 0.15 in Bert/RoBERTa)
<<<<<<< HEAD
        masked_indices = torch.bernoulli(torch.full(labels.shape, mlm_probability)).bool()
        # do not mask special tokens
        masked_indices[:, 0] = False
        masked_indices[:, -1] = False
=======
        masked_indices = torch.bernoulli(
            torch.full(labels.shape, mlm_probability)).bool()
>>>>>>> 0c8d1027
        labels[~masked_indices] = -1  # We only compute loss on masked tokens

        # 80% of the time, we replace masked input tokens with tokenizer.mask_token ([MASK])
        indices_replaced = torch.bernoulli(torch.full(
            labels.shape, 0.8)).bool() & masked_indices
        inputs[indices_replaced] = self.tokenizer.convert_tokens_to_ids(
            self.tokenizer.mask_token)

        # 10% of the time, we replace masked input tokens with random word
        indices_random = torch.bernoulli(torch.full(
            labels.shape, 0.5)).bool() & masked_indices & ~indices_replaced
        random_words = torch.randint(
            len(self.tokenizer), labels.shape, dtype=torch.long)
        inputs[indices_random] = random_words[indices_random]

        # The rest of the time (10% of the time) we keep the masked input tokens unchanged
        return inputs, labels
    <|MERGE_RESOLUTION|>--- conflicted
+++ resolved
@@ -242,15 +242,12 @@
         """ Prepare masked tokens inputs/labels for masked language modeling: 80% MASK, 10% random, 10% original. """
         labels = inputs.clone()
         # We sample a few tokens in each sequence for masked-LM training (with probability mlm_probability defaults to 0.15 in Bert/RoBERTa)
-<<<<<<< HEAD
+
         masked_indices = torch.bernoulli(torch.full(labels.shape, mlm_probability)).bool()
         # do not mask special tokens
         masked_indices[:, 0] = False
         masked_indices[:, -1] = False
-=======
-        masked_indices = torch.bernoulli(
-            torch.full(labels.shape, mlm_probability)).bool()
->>>>>>> 0c8d1027
+
         labels[~masked_indices] = -1  # We only compute loss on masked tokens
 
         # 80% of the time, we replace masked input tokens with tokenizer.mask_token ([MASK])
@@ -268,4 +265,3 @@
 
         # The rest of the time (10% of the time) we keep the masked input tokens unchanged
         return inputs, labels
-    