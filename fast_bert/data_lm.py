--- conflicted
+++ resolved
@@ -40,9 +40,6 @@
     DistilBertConfig,
     DistilBertForSequenceClassification,
     DistilBertTokenizer,
-    ElectraConfig,
-    ElectraForSequenceClassification,
-    ElectraTokenizer,
     CamembertConfig,
     CamembertForSequenceClassification,
     CamembertTokenizer,
@@ -57,13 +54,8 @@
     "xlm": (XLMConfig, XLMForSequenceClassification, XLMTokenizer),
     "roberta": (RobertaConfig, RobertaForSequenceClassification, RobertaTokenizer),
     "distilbert": (DistilBertConfig, DistilBertForSequenceClassification, DistilBertTokenizer),
-<<<<<<< HEAD
-    "electra": (ElectraConfig, ElectraForSequenceClassification, ElectraTokenizer),
-    "camembert-base": (CamembertConfig, CamembertForSequenceClassification, CamembertTokenizer)
-=======
     "camembert-base": (CamembertConfig, CamembertForSequenceClassification, CamembertTokenizer),
     "electra": (ElectraConfig, ElectraForSequenceClassification, ElectraTokenizer)
->>>>>>> f3034681
 }
 
 # Create text corpus suitable for language model training
@@ -84,7 +76,7 @@
             text = rm_useless_spaces(text)
             text = text.strip()
 
-            f.write(text+" ")
+            f.write(text)
 
 
 #            text_lines = [re.sub(r"\n(\s)*","",str(sent)) for i, sent in enumerate(nlp(str(text)).sents)]
